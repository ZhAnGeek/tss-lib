// Copyright © 2019 Binance
//
// This file is part of Binance. The full Binance copyright notice, including
// terms governing use, modification, and redistribution, is contained in the
// file LICENSE at the root of the source code distribution tree.

package tss

import (
	"errors"
<<<<<<< HEAD

	"github.com/golang/protobuf/proto"
	"github.com/golang/protobuf/ptypes"
	"github.com/golang/protobuf/ptypes/any"
)

const (
	ECDSAProtoNamePrefix   = "binance.tss-lib.ecdsa."
	EDDSAProtoNamePrefix   = "binance.tss-lib.eddsa."
	SchnorrProtoNamePrefix = "binance.tss-lib.schnorr."
=======
	"google.golang.org/protobuf/proto"
	"google.golang.org/protobuf/types/known/anypb"
>>>>>>> 681ebad5
)

// Used externally to update a LocalParty with a valid ParsedMessage
func ParseWireMessage(wireBytes []byte, from *PartyID, isBroadcast bool) (ParsedMessage, error) {
	wire := new(MessageWrapper)
	wire.Message = new(anypb.Any)
	wire.From = from.MessageWrapper_PartyID
	wire.IsBroadcast = isBroadcast
	if err := proto.Unmarshal(wireBytes, wire.Message); err != nil {
		return nil, err
	}
	return parseWrappedMessage(wire, from)
}

func parseWrappedMessage(wire *MessageWrapper, from *PartyID) (ParsedMessage, error) {
	m, err := wire.Message.UnmarshalNew()
	if err != nil {
		return nil, err
	}
	meta := MessageRouting{
		From:        from,
		IsBroadcast: wire.IsBroadcast,
	}
	if content, ok := m.(MessageContent); ok {
		return NewMessage(meta, content, wire), nil
	}
	return nil, errors.New("ParseWireMessage: the message contained unknown content")
}<|MERGE_RESOLUTION|>--- conflicted
+++ resolved
@@ -8,21 +8,15 @@
 
 import (
 	"errors"
-<<<<<<< HEAD
 
-	"github.com/golang/protobuf/proto"
-	"github.com/golang/protobuf/ptypes"
-	"github.com/golang/protobuf/ptypes/any"
+	"google.golang.org/protobuf/proto"
+	"google.golang.org/protobuf/types/known/anypb"
 )
 
 const (
 	ECDSAProtoNamePrefix   = "binance.tss-lib.ecdsa."
 	EDDSAProtoNamePrefix   = "binance.tss-lib.eddsa."
 	SchnorrProtoNamePrefix = "binance.tss-lib.schnorr."
-=======
-	"google.golang.org/protobuf/proto"
-	"google.golang.org/protobuf/types/known/anypb"
->>>>>>> 681ebad5
 )
 
 // Used externally to update a LocalParty with a valid ParsedMessage
@@ -49,5 +43,6 @@
 	if content, ok := m.(MessageContent); ok {
 		return NewMessage(meta, content, wire), nil
 	}
+
 	return nil, errors.New("ParseWireMessage: the message contained unknown content")
 }