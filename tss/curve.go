--- conflicted
+++ resolved
@@ -22,21 +22,13 @@
 type CurveName string
 
 const (
-<<<<<<< HEAD
 	Secp256k1  CurveName = "secp256k1"
 	Nist256p1  CurveName = "nist256p1" // a.k.a secp256r1
 	Ed25519    CurveName = "ed25519"
 	BLS12381G2 CurveName = "bls12381g2"
 	BLS12381G1 CurveName = "bls12381g1"
-	PAllas     CurveName = "pallas"
-=======
-	Secp256k1 CurveName = "secp256k1"
-	Nist256p1 CurveName = "nist256p1" // a.k.a secp256r1
-	Ed25519   CurveName = "ed25519"
-	BLS12381  CurveName = "bls12381"
 	C25519    CurveName = "curve25519"
 	PAllas    CurveName = "pallas"
->>>>>>> d2c2d974
 )
 
 var (
@@ -52,13 +44,9 @@
 	registry[Secp256k1] = s256k1.S256()
 	registry[Nist256p1] = elliptic.P256()
 	registry[Ed25519] = edwards.Edwards()
-<<<<<<< HEAD
 	registry[BLS12381G2] = bls12381.G2Curve()
 	registry[BLS12381G1] = bls12381.G1Curve()
-=======
-	registry[BLS12381] = bls12381.BLS12381()
 	registry[C25519] = curve25519.C25519()
->>>>>>> d2c2d974
 	registry[PAllas] = curves.Pallas()
 }
 
