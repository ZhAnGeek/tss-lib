// Copyright © 2019 Binance
//
// This file is part of Binance. The full Binance copyright notice, including
// terms governing use, modification, and redistribution, is contained in the
// file LICENSE at the root of the source code distribution tree.

package tss

import (
	"crypto/elliptic"
	"errors"
	"reflect"

	"github.com/Safulet/tss-lib-private/crypto/bls12381"
	"github.com/Safulet/tss-lib-private/crypto/curve25519"
	s256k1 "github.com/btcsuite/btcd/btcec"
	"github.com/coinbase/kryptology/pkg/core/curves"
	"github.com/decred/dcrd/dcrec/edwards/v2"
)

type CurveName string

const (
	Secp256k1 CurveName = "secp256k1"
	Nist256p1 CurveName = "nist256p1" // a.k.a secp256r1
	Ed25519   CurveName = "ed25519"
	BLS12381  CurveName = "bls12381"
<<<<<<< HEAD
	C25519    CurveName = "curve25519"
=======
	PAllas    CurveName = "pallas"
>>>>>>> d6bc96a2
)

var (
	ec       elliptic.Curve
	registry map[CurveName]elliptic.Curve
)

// Init default curve (secp256k1)
func init() {
	ec = s256k1.S256()

	registry = make(map[CurveName]elliptic.Curve)
	registry[Secp256k1] = s256k1.S256()
	registry[Nist256p1] = elliptic.P256()
	registry[Ed25519] = edwards.Edwards()
	registry[BLS12381] = bls12381.BLS12381()
<<<<<<< HEAD
	registry[C25519] = curve25519.C25519()
=======
	registry[PAllas] = curves.Pallas()
>>>>>>> d6bc96a2
}

func RegisterCurve(name CurveName, curve elliptic.Curve) {
	registry[name] = curve
}

// return curve, exist(bool)
func GetCurveByName(name CurveName) (elliptic.Curve, bool) {
	if val, exist := registry[name]; exist {
		return val, true
	}

	return nil, false
}

// return name, exist(bool)
func GetCurveName(curve elliptic.Curve) (CurveName, bool) {
	for name, e := range registry {
		if reflect.TypeOf(curve) == reflect.TypeOf(e) {
			return name, true
		}
	}

	return "", false
}

// EC returns the current elliptic curve in use. The default is secp256k1
func EC() elliptic.Curve {
	return ec
}

// SetCurve sets the curve used by TSS. Must be called before Start. The default is secp256k1
// Deprecated
func SetCurve(curve elliptic.Curve) {
	if curve == nil {
		panic(errors.New("SetCurve received a nil curve"))
	}
	ec = curve
}

// secp256k1
func S256() elliptic.Curve {
	return s256k1.S256()
}

func Edwards() elliptic.Curve {
	return edwards.Edwards()
}

func Bls12381() elliptic.Curve {
	return bls12381.BLS12381()
}

<<<<<<< HEAD
func Curve25519() elliptic.Curve {
	return curve25519.C25519()
=======
func Pallas() elliptic.Curve {
	return curves.Pallas()
>>>>>>> d6bc96a2
}<|MERGE_RESOLUTION|>--- conflicted
+++ resolved
@@ -25,11 +25,8 @@
 	Nist256p1 CurveName = "nist256p1" // a.k.a secp256r1
 	Ed25519   CurveName = "ed25519"
 	BLS12381  CurveName = "bls12381"
-<<<<<<< HEAD
 	C25519    CurveName = "curve25519"
-=======
 	PAllas    CurveName = "pallas"
->>>>>>> d6bc96a2
 )
 
 var (
@@ -46,11 +43,8 @@
 	registry[Nist256p1] = elliptic.P256()
 	registry[Ed25519] = edwards.Edwards()
 	registry[BLS12381] = bls12381.BLS12381()
-<<<<<<< HEAD
 	registry[C25519] = curve25519.C25519()
-=======
 	registry[PAllas] = curves.Pallas()
->>>>>>> d6bc96a2
 }
 
 func RegisterCurve(name CurveName, curve elliptic.Curve) {
@@ -104,11 +98,10 @@
 	return bls12381.BLS12381()
 }
 
-<<<<<<< HEAD
 func Curve25519() elliptic.Curve {
 	return curve25519.C25519()
-=======
+}
+
 func Pallas() elliptic.Curve {
 	return curves.Pallas()
->>>>>>> d6bc96a2
 }