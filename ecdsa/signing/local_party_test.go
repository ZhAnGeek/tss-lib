// Copyright © 2019 Binance
//
// This file is part of Binance. The full Binance copyright notice, including
// terms governing use, modification, and redistribution, is contained in the
// file LICENSE at the root of the source code distribution tree.

package signing_test

import (
	"fmt"
	"math/big"
	"runtime"
	"sync/atomic"
	"testing"

	"github.com/ipfs/go-log"
	"github.com/stretchr/testify/assert"

	"github.com/binance-chain/tss-lib/common"
	"github.com/binance-chain/tss-lib/ecdsa/keygen"
	presigning "github.com/binance-chain/tss-lib/ecdsa/presigning"
	. "github.com/binance-chain/tss-lib/ecdsa/signing"
	"github.com/binance-chain/tss-lib/test"
	"github.com/binance-chain/tss-lib/tss"
)

const (
	testParticipants = test.TestParticipants
	testThreshold    = test.TestThreshold
)

func setUp(level string) {
	if err := log.SetLogLevel("tss-lib", level); err != nil {
		panic(err)
	}
}

func TestE2EConcurrent(t *testing.T) {
	setUp("info")
	threshold := testThreshold

	// PHASE: load keygen fixtures
	keys, signPIDs, err := keygen.LoadKeygenTestFixturesRandomSet(testThreshold+1, testParticipants)
	assert.NoError(t, err, "should load keygen fixtures")
	assert.Equal(t, testThreshold+1, len(keys))
	assert.Equal(t, testThreshold+1, len(signPIDs))

	// PHASE: presigning
	// use a shuffled selection of the list of parties for this test
	p2pCtx := tss.NewPeerContext(signPIDs)
	parties := make([]*presigning.LocalParty, 0, len(signPIDs))

	errCh := make(chan *tss.Error, len(signPIDs))
	outCh := make(chan tss.Message, len(signPIDs))
<<<<<<< HEAD
	endCh := make(chan *presigning.PreSignatureData, len(signPIDs))
	dumpCh := make(chan *presigning.LocalDumpPB, len(signPIDs))
=======
	endCh := make(chan common.SignatureData, len(signPIDs))
>>>>>>> 681ebad5

	updater := test.SharedPartyUpdater

	// init the parties
	for i := 0; i < len(signPIDs); i++ {
<<<<<<< HEAD
		params := tss.NewParameters(tss.S256(), p2pCtx, signPIDs[i], len(signPIDs), threshold, false)

		P := presigning.NewLocalParty(params, keys[i], outCh, endCh, dumpCh).(*presigning.LocalParty)
=======
		params := tss.NewParameters(tss.S256(), p2pCtx, signPIDs[i], len(signPIDs), threshold)

		P := NewLocalParty(big.NewInt(42), params, keys[i], outCh, endCh).(*LocalParty)
>>>>>>> 681ebad5
		parties = append(parties, P)
		go func(P *presigning.LocalParty) {
			if err := P.Start(); err != nil {
				errCh <- err
			}
		}(P)
	}

	preSigDatas := make([]*presigning.PreSignatureData, len(signPIDs))

	var presignended int32
presigning:
	for {
		fmt.Printf("ACTIVE GOROUTINES: %d\n", runtime.NumGoroutine())
		select {
		case du := <-dumpCh:
			fmt.Println("Dumped: ", du.Index, du.RoundNum)
		case err := <-errCh:
			common.Logger.Errorf("Error: %s", err)
			assert.FailNow(t, err.Error())
			break presigning

		case msg := <-outCh:
			dest := msg.GetTo()
			if dest == nil {
				for _, P := range parties {
					if P.PartyID().Index == msg.GetFrom().Index {
						continue
					}
					go updater(P, msg, errCh)
				}
			} else {
				if dest[0].Index == msg.GetFrom().Index {
					t.Fatalf("party %d tried to send a message to itself (%d)", dest[0].Index, msg.GetFrom().Index)
				}
				go updater(parties[dest[0].Index], msg, errCh)
			}

		case predata := <-endCh:
			atomic.AddInt32(&presignended, 1)
			preSigDatas[predata.UnmarshalIndex()] = predata
			t.Logf("%d ssid: %d", predata.UnmarshalIndex(), new(big.Int).SetBytes(predata.UnmarshalSsid()).Int64())
			if atomic.LoadInt32(&presignended) == int32(len(signPIDs)) {
				t.Logf("Done. Received presignature data from %d participants", presignended)

				goto signing
			}
		}
	}
signing:
	// PHASE: signing
	// use a shuffled selection of the list of parties for this test
	p2pCtx = tss.NewPeerContext(signPIDs)
	signParties := make([]*LocalParty, 0, len(signPIDs))

	errCh = make(chan *tss.Error, len(signPIDs))
	outCh = make(chan tss.Message, len(signPIDs))
	sigCh := make(chan common.SignatureData, len(signPIDs))
	sdumpCh := make(chan *LocalDumpPB, len(signPIDs))

	updater = test.SharedPartyUpdater

	// init the parties
	for i := 0; i < len(signPIDs); i++ {
		params := tss.NewParameters(tss.S256(), p2pCtx, signPIDs[i], len(signPIDs), threshold, false)

		keyDerivationDelta := big.NewInt(0)
		P := NewLocalParty(preSigDatas[i], big.NewInt(42), params, keys[i], keyDerivationDelta, outCh, sigCh, sdumpCh).(*LocalParty)
		signParties = append(signParties, P)
		go func(P *LocalParty) {
			if err := P.Start(); err != nil {
				errCh <- err
			}
		}(P)
	}

	var signended int32
	for {
		fmt.Printf("ACTIVE GOROUTINES: %d\n", runtime.NumGoroutine())
		select {
		case err := <-errCh:
			common.Logger.Errorf("Error: %s", err)
			assert.FailNow(t, err.Error())
			return

		case msg := <-outCh:
			dest := msg.GetTo()
			if dest == nil {
				for _, P := range signParties {
					if P.PartyID().Index == msg.GetFrom().Index {
						continue
					}
					go updater(P, msg, errCh)
				}
			} else {
				if dest[0].Index == msg.GetFrom().Index {
					t.Fatalf("party %d tried to send a message to itself (%d)", dest[0].Index, msg.GetFrom().Index)
				}
				go updater(signParties[dest[0].Index], msg, errCh)
			}

		case <-sigCh:
			atomic.AddInt32(&signended, 1)
			if atomic.LoadInt32(&signended) == int32(len(signPIDs)) {
				t.Logf("Done. Received signature data from %d participants", signended)

				return
			}
		}
	}
}

func TestE2EConcurrentWithIdentification(t *testing.T) {
	setUp("info")
	threshold := testThreshold

	// PHASE: load keygen fixtures
	keys, signPIDs, err := keygen.LoadKeygenTestFixturesRandomSet(testThreshold+1, testParticipants)
	assert.NoError(t, err, "should load keygen fixtures")
	assert.Equal(t, testThreshold+1, len(keys))
	assert.Equal(t, testThreshold+1, len(signPIDs))

	// PHASE: presigning
	// use a shuffled selection of the list of parties for this test
	p2pCtx := tss.NewPeerContext(signPIDs)
	parties := make([]*presigning.LocalParty, 0, len(signPIDs))

	errCh := make(chan *tss.Error, len(signPIDs))
	outCh := make(chan tss.Message, len(signPIDs))
	endCh := make(chan *presigning.PreSignatureData, len(signPIDs))
	dumpCh := make(chan *presigning.LocalDumpPB, len(signPIDs))

	updater := test.SharedPartyUpdater

	// init the parties
	for i := 0; i < len(signPIDs); i++ {
		params := tss.NewParameters(tss.S256(), p2pCtx, signPIDs[i], len(signPIDs), threshold, true)

		P := presigning.NewLocalParty(params, keys[i], outCh, endCh, dumpCh).(*presigning.LocalParty)
		parties = append(parties, P)
		go func(P *presigning.LocalParty) {
			if err := P.Start(); err != nil {
				errCh <- err
			}
		}(P)
	}

	preSigDatas := make([]*presigning.PreSignatureData, len(signPIDs))

	var presignended int32
presigning:
	for {
		fmt.Printf("ACTIVE GOROUTINES: %d\n", runtime.NumGoroutine())
		select {
		case du := <-dumpCh:
			fmt.Println("Dumped: ", du.Index, du.RoundNum)
		case err := <-errCh:
			common.Logger.Errorf("Error: %s", err)
			assert.FailNow(t, err.Error())
			break presigning

		case msg := <-outCh:
			dest := msg.GetTo()
			if dest == nil {
				for _, P := range parties {
					if P.PartyID().Index == msg.GetFrom().Index {
						continue
					}
					go updater(P, msg, errCh)
				}
			} else {
				if dest[0].Index == msg.GetFrom().Index {
					t.Fatalf("party %d tried to send a message to itself (%d)", dest[0].Index, msg.GetFrom().Index)
				}
				go updater(parties[dest[0].Index], msg, errCh)
			}

<<<<<<< HEAD
		case predata := <-endCh:
			atomic.AddInt32(&presignended, 1)
			preSigDatas[predata.UnmarshalIndex()] = predata
			t.Logf("%d ssid: %d", predata.UnmarshalIndex(), new(big.Int).SetBytes(predata.UnmarshalSsid()).Int64())
			if atomic.LoadInt32(&presignended) == int32(len(signPIDs)) {
				t.Logf("Done. Received presignature data from %d participants", presignended)

				goto signing
			}
		}
	}
signing:
	// PHASE: signing
	// use a shuffled selection of the list of parties for this test
	p2pCtx = tss.NewPeerContext(signPIDs)
	signParties := make([]*LocalParty, 0, len(signPIDs))

	errCh = make(chan *tss.Error, len(signPIDs))
	outCh = make(chan tss.Message, len(signPIDs))
	sigCh := make(chan common.SignatureData, len(signPIDs))
	sdumpCh := make(chan *LocalDumpPB, len(signPIDs))

	updater = test.SharedPartyUpdater

	// init the parties
	for i := 0; i < len(signPIDs); i++ {
		params := tss.NewParameters(tss.S256(), p2pCtx, signPIDs[i], len(signPIDs), threshold, true)

		keyDerivationDelta := big.NewInt(0)
		P := NewLocalParty(preSigDatas[i], big.NewInt(42), params, keys[i], keyDerivationDelta, outCh, sigCh, sdumpCh).(*LocalParty)
		signParties = append(signParties, P)
		go func(P *LocalParty) {
			if err := P.Start(); err != nil {
				errCh <- err
			}
		}(P)
	}

	signDumps := make([]*LocalDumpPB, len(signPIDs))

	var signended int32
	for {
		fmt.Printf("ACTIVE GOROUTINES: %d\n", runtime.NumGoroutine())
		select {
		case du := <-sdumpCh:
			//i := du.Index
			i := du.UnmarshalIndex()
			signDumps[i] = du
			atomic.AddInt32(&signended, 1)
			if atomic.LoadInt32(&signended) == int32(len(signPIDs)) {
				t.Logf("Done. Received signature data from %d participants", signended)
=======
		case <-endCh:
			atomic.AddInt32(&ended, 1)
			if atomic.LoadInt32(&ended) == int32(len(signPIDs)) {
				t.Logf("Done. Received signature data from %d participants", ended)
				R := parties[0].temp.bigR
				r := parties[0].temp.rx
				fmt.Printf("sign result: R(%s, %s), r=%s\n", R.X().String(), R.Y().String(), r.String())

				modN := common.ModInt(tss.S256().Params().N)
>>>>>>> 681ebad5

				goto identification
			}

		case err := <-errCh:
			common.Logger.Errorf("Error: %s", err)
			assert.FailNow(t, err.Error())
			return

		case msg := <-outCh:
			dest := msg.GetTo()
			if dest == nil {
				for _, P := range signParties {
					if P.PartyID().Index == msg.GetFrom().Index {
						continue
					}
					go updater(P, msg, errCh)
				}
			} else {
				if dest[0].Index == msg.GetFrom().Index {
					t.Fatalf("party %d tried to send a message to itself (%d)", dest[0].Index, msg.GetFrom().Index)
				}
				go updater(signParties[dest[0].Index], msg, errCh)
			}

		case <-sigCh:
		}
	}

identification:
	identification_parties := make([]*LocalParty, len(signPIDs))
	for i := 0; i < len(signPIDs); i++ {
		fmt.Printf("Party%2d sign identification]: restored \n", i)
		params := tss.NewParameters(tss.S256(), p2pCtx, signPIDs[i], len(signPIDs), threshold, true)

		keyDerivationDelta := big.NewInt(0)
		P, err := RestoreLocalParty(preSigDatas[i], big.NewInt(42), params, keys[i], keyDerivationDelta, signDumps[i], outCh, sigCh, sdumpCh)
		if err != nil {
			assert.FailNow(t, err.Error())
		}
		identification_parties[i] = P.(*LocalParty)
		go func(P *LocalParty) {
			if err := P.Start(); err != nil {
				errCh <- err
			}
		}(identification_parties[i])
		fmt.Printf("Party%2d sign identification]: running...\n", i)
	}

	var identification_ended int32
	for {
		//fmt.Printf("Sign identification selecting messages...ACTIVE GOROUTINES: %d\n", runtime.NumGoroutine())
		select {
		case err := <-errCh:
			common.Logger.Errorf("Error: %s", err)
			assert.FailNow(t, err.Error())
			return

		case msg := <-outCh:
			dest := msg.GetTo()
			if dest == nil {
				for _, P := range identification_parties {
					if P.PartyID().Index == msg.GetFrom().Index {
						continue
					}
					go updater(P, msg, errCh)
				}
			} else {
				if dest[0].Index == msg.GetFrom().Index {
					t.Fatalf("party %d tried to send a message to itself (%d)", dest[0].Index, msg.GetFrom().Index)
				}
				go updater(identification_parties[dest[0].Index], msg, errCh)
			}

		case <-sdumpCh:
			atomic.AddInt32(&identification_ended, 1)
			if atomic.LoadInt32(&identification_ended) == int32(len(signPIDs)) {
				t.Logf("Identification Done. Received from %d participants", identification_ended)

				return
			}
		}
	}
}

func TestFillTo32BytesInPlace(t *testing.T) {
	s := big.NewInt(123456789)
	normalizedS := padToLengthBytesInPlace(s.Bytes(), 32)
	assert.True(t, big.NewInt(0).SetBytes(normalizedS).Cmp(s) == 0)
	assert.Equal(t, 32, len(normalizedS))
	assert.NotEqual(t, 32, len(s.Bytes()))
}<|MERGE_RESOLUTION|>--- conflicted
+++ resolved
@@ -4,7 +4,7 @@
 // terms governing use, modification, and redistribution, is contained in the
 // file LICENSE at the root of the source code distribution tree.
 
-package signing_test
+package signing
 
 import (
 	"fmt"
@@ -19,7 +19,7 @@
 	"github.com/binance-chain/tss-lib/common"
 	"github.com/binance-chain/tss-lib/ecdsa/keygen"
 	presigning "github.com/binance-chain/tss-lib/ecdsa/presigning"
-	. "github.com/binance-chain/tss-lib/ecdsa/signing"
+	//. "github.com/binance-chain/tss-lib/ecdsa/signing"
 	"github.com/binance-chain/tss-lib/test"
 	"github.com/binance-chain/tss-lib/tss"
 )
@@ -52,26 +52,16 @@
 
 	errCh := make(chan *tss.Error, len(signPIDs))
 	outCh := make(chan tss.Message, len(signPIDs))
-<<<<<<< HEAD
 	endCh := make(chan *presigning.PreSignatureData, len(signPIDs))
 	dumpCh := make(chan *presigning.LocalDumpPB, len(signPIDs))
-=======
-	endCh := make(chan common.SignatureData, len(signPIDs))
->>>>>>> 681ebad5
 
 	updater := test.SharedPartyUpdater
 
 	// init the parties
 	for i := 0; i < len(signPIDs); i++ {
-<<<<<<< HEAD
 		params := tss.NewParameters(tss.S256(), p2pCtx, signPIDs[i], len(signPIDs), threshold, false)
 
 		P := presigning.NewLocalParty(params, keys[i], outCh, endCh, dumpCh).(*presigning.LocalParty)
-=======
-		params := tss.NewParameters(tss.S256(), p2pCtx, signPIDs[i], len(signPIDs), threshold)
-
-		P := NewLocalParty(big.NewInt(42), params, keys[i], outCh, endCh).(*LocalParty)
->>>>>>> 681ebad5
 		parties = append(parties, P)
 		go func(P *presigning.LocalParty) {
 			if err := P.Start(); err != nil {
@@ -249,7 +239,6 @@
 				go updater(parties[dest[0].Index], msg, errCh)
 			}
 
-<<<<<<< HEAD
 		case predata := <-endCh:
 			atomic.AddInt32(&presignended, 1)
 			preSigDatas[predata.UnmarshalIndex()] = predata
@@ -301,17 +290,6 @@
 			atomic.AddInt32(&signended, 1)
 			if atomic.LoadInt32(&signended) == int32(len(signPIDs)) {
 				t.Logf("Done. Received signature data from %d participants", signended)
-=======
-		case <-endCh:
-			atomic.AddInt32(&ended, 1)
-			if atomic.LoadInt32(&ended) == int32(len(signPIDs)) {
-				t.Logf("Done. Received signature data from %d participants", ended)
-				R := parties[0].temp.bigR
-				r := parties[0].temp.rx
-				fmt.Printf("sign result: R(%s, %s), r=%s\n", R.X().String(), R.Y().String(), r.String())
-
-				modN := common.ModInt(tss.S256().Params().N)
->>>>>>> 681ebad5
 
 				goto identification
 			}
