// Copyright © 2019 Binance
//
// This file is part of Binance. The full Binance copyright notice, including
// terms governing use, modification, and redistribution, is contained in the
// file LICENSE at the root of the source code distribution tree.

// The Paillier Crypto-system is an additive crypto-system. This means that given two ciphertexts, one can perform operations equivalent to adding the respective plain texts.
// Additionally, Paillier Crypto-system supports further computations:
//
// * Encrypted integers can be added together
// * Encrypted integers can be multiplied by an unencrypted integer
// * Encrypted integers and unencrypted integers can be added together
//
// Implementation adheres to GG18Spec (6)

package paillier

import (
	"errors"
	"fmt"
	gmath "math"
	"math/big"
	"runtime"
	"strconv"
	"time"

	"github.com/otiai10/primes"

	"github.com/binance-chain/tss-lib/common"
	crypto2 "github.com/binance-chain/tss-lib/crypto"
)

const (
	ProofIters         = 13
	verifyPrimesUntil  = 1000 // Verify uses primes <1000
	pQBitLenDifference = 3    // >1020-bit P-Q
)

type (
	PublicKey struct {
		N *big.Int
	}

	PrivateKey struct {
		PublicKey
		LambdaN, // lcm(p-1, q-1)
		PhiN *big.Int // (p-1) * (q-1)
	}

	// Proof uses the new GenerateXs method in GG18Spec (6)
	Proof [ProofIters]*big.Int
)

var (
<<<<<<< HEAD
	ErrMessageTooLong = fmt.Errorf("the message is too large or < 0")
	ErrWrongRandomness = fmt.Errorf("the randomness is invalid")
=======
	ErrMessageTooLong   = fmt.Errorf("the message is too large or < 0")
	ErrMessageMalFormed = fmt.Errorf("the message is mal-formed")
>>>>>>> 681ebad5

	zero = big.NewInt(0)
	one  = big.NewInt(1)
)

func init() {
	// init primes cache
	_ = primes.Globally.Until(verifyPrimesUntil)
}

// len is the length of the modulus (each prime = len / 2)
func GenerateKeyPair(modulusBitLen int, timeout time.Duration, optionalConcurrency ...int) (privateKey *PrivateKey, publicKey *PublicKey, err error) {
	var concurrency int
	if 0 < len(optionalConcurrency) {
		if 1 < len(optionalConcurrency) {
			panic(errors.New("GeneratePreParams: expected 0 or 1 item in `optionalConcurrency`"))
		}
		concurrency = optionalConcurrency[0]
	} else {
		concurrency = runtime.NumCPU()
	}

	// KS-BTL-F-03: use two safe primes for P, Q
	var P, Q, N *big.Int
	{
		tmp := new(big.Int)
		for {
			sgps, err := common.GetRandomSafePrimesConcurrent(modulusBitLen/2, 2, timeout, concurrency)
			if err != nil {
				return nil, nil, err
			}
			P, Q = sgps[0].SafePrime(), sgps[1].SafePrime()
			// KS-BTL-F-03: check that p-q is also very large in order to avoid square-root attacks
			if tmp.Sub(P, Q).BitLen() >= (modulusBitLen/2)-pQBitLenDifference {
				break
			}
		}
		N = tmp.Mul(P, Q)
	}

	// phiN = P-1 * Q-1
	PMinus1, QMinus1 := new(big.Int).Sub(P, one), new(big.Int).Sub(Q, one)
	phiN := new(big.Int).Mul(PMinus1, QMinus1)

	// lambdaN = lcm(P−1, Q−1)
	gcd := new(big.Int).GCD(nil, nil, PMinus1, QMinus1)
	lambdaN := new(big.Int).Div(phiN, gcd)

	publicKey = &PublicKey{N: N}
	privateKey = &PrivateKey{PublicKey: *publicKey, LambdaN: lambdaN, PhiN: phiN}
	return
}

// ----- //

func (publicKey *PublicKey) EncryptAndReturnRandomness(m *big.Int) (c *big.Int, x *big.Int, err error) {
	if m.Cmp(zero) == -1 || m.Cmp(publicKey.N) != -1 { // m < 0 || m >= N ?
		return nil, nil, ErrMessageTooLong
	}
	x = common.GetRandomPositiveRelativelyPrimeInt(publicKey.N)
	N2 := publicKey.NSquare()
	// 1. gamma^m mod N2
	Gm := new(big.Int).Exp(publicKey.Gamma(), m, N2)
	// 2. x^N mod N2
	xN := new(big.Int).Exp(x, publicKey.N, N2)
	// 3. (1) * (2) mod N2
	c = common.ModInt(N2).Mul(Gm, xN)
	return
}

func (publicKey *PublicKey) Encrypt(m *big.Int) (c *big.Int, err error) {
	c, _, err = publicKey.EncryptAndReturnRandomness(m)
	return
}

func (publicKey *PublicKey) EncryptWithRandomness(m, x *big.Int) (c *big.Int, err error) {
	if m.Cmp(zero) == -1 || m.Cmp(publicKey.N) != -1 { // m < 0 || m >= N ?
		return nil, ErrMessageTooLong
	}
	if x == nil || x.Cmp(publicKey.N) == 1 || x.Cmp(zero) == -1 {
		return nil, ErrWrongRandomness
	}
	if !common.IsNumberInMultiplicativeGroup(publicKey.N, x) {
		return nil, ErrWrongRandomness
	}

	N2 := publicKey.NSquare()
	// 1. gamma^m mod N2
	Gm := new(big.Int).Exp(publicKey.Gamma(), m, N2)
	// 2. x^N mod N2
	xN := new(big.Int).Exp(x, publicKey.N, N2)
	// 3. (1) * (2) mod N2
	c = common.ModInt(N2).Mul(Gm, xN)
	return
}

func (publicKey *PublicKey) HomoMult(m, c1 *big.Int) (*big.Int, error) {
	if m.Cmp(zero) == -1 || m.Cmp(publicKey.N) != -1 { // m < 0 || m >= N ?
		return nil, ErrMessageTooLong
	}
	N2 := publicKey.NSquare()
	if c1.Cmp(zero) == -1 || c1.Cmp(N2) != -1 { // c1 < 0 || c1 >= N2 ?
		return nil, ErrMessageTooLong
	}
	// cipher^m mod N2
	return common.ModInt(N2).Exp(c1, m), nil
}

func (publicKey *PublicKey) HomoMultObfuscate(m, c1 *big.Int) (*big.Int, *big.Int, error) {
	if m.Cmp(zero) == -1 || m.Cmp(publicKey.N) != -1 { // m < 0 || m >= N ?
		return nil, nil, ErrMessageTooLong
	}
	N2 := publicKey.NSquare()
	if c1.Cmp(zero) == -1 || c1.Cmp(N2) != -1 { // c1 < 0 || c1 >= N2 ?
		return nil, nil, ErrMessageTooLong
	}
	// cipher^m mod N2
	c2 := common.ModInt(N2).Exp(c1, m)
	x := common.GetRandomPositiveRelativelyPrimeInt(publicKey.N)
	xN := new(big.Int).Exp(x, publicKey.N, N2)
	c2 = common.ModInt(N2).Mul(c2, xN)
	return c2, x, nil
}

func (publicKey *PublicKey) HomoAdd(c1, c2 *big.Int) (*big.Int, error) {
	N2 := publicKey.NSquare()
	if c1.Cmp(zero) == -1 || c1.Cmp(N2) != -1 { // c1 < 0 || c1 >= N2 ?
		return nil, ErrMessageTooLong
	}
	if c2.Cmp(zero) == -1 || c2.Cmp(N2) != -1 { // c2 < 0 || c2 >= N2 ?
		return nil, ErrMessageTooLong
	}
	// c1 * c2 mod N2
	return common.ModInt(N2).Mul(c1, c2), nil
}

func (publicKey *PublicKey) NSquare() *big.Int {
	return new(big.Int).Mul(publicKey.N, publicKey.N)
}

// AsInts returns the PublicKey serialised to a slice of *big.Int for hashing
func (publicKey *PublicKey) AsInts() []*big.Int {
	return []*big.Int{publicKey.N, publicKey.Gamma()}
}

// Gamma returns N+1
func (publicKey *PublicKey) Gamma() *big.Int {
	return new(big.Int).Add(publicKey.N, one)
}

// ----- //

func (privateKey *PrivateKey) Decrypt(c *big.Int) (m *big.Int, err error) {
	N2 := privateKey.NSquare()
	if c.Cmp(zero) == -1 || c.Cmp(N2) != -1 { // c < 0 || c >= N2 ?
		return nil, ErrMessageTooLong
	}
	cg := new(big.Int).GCD(nil, nil, c, N2)
	if cg.Cmp(one) == 1 {
		return nil, ErrMessageMalFormed
	}
	// 1. L(u) = (c^LambdaN-1 mod N2) / N
	Lc := L(new(big.Int).Exp(c, privateKey.LambdaN, N2), privateKey.N)
	// 2. L(u) = (Gamma^LambdaN-1 mod N2) / N
	Lg := L(new(big.Int).Exp(privateKey.Gamma(), privateKey.LambdaN, N2), privateKey.N)
	// 3. (1) * modInv(2) mod N
	inv := new(big.Int).ModInverse(Lg, privateKey.N)
	m = common.ModInt(privateKey.N).Mul(Lc, inv)
	return
}

func (privateKey *PrivateKey) GetRandomness(c *big.Int) (r *big.Int, err error) {
	N2 := privateKey.NSquare()
	m, err := privateKey.Decrypt(c)
	if err != nil {
		return nil, err
	}
	modN2 := common.ModInt(N2)
	c0 := modN2.Mul(m, privateKey.N)
	c0 = modN2.Sub(one, c0)
	c0 = modN2.Mul(c, c0)
	
	modPhiN := common.ModInt(privateKey.PhiN)
	niv := modPhiN.ModInverse(privateKey.N)

	modN := common.ModInt(privateKey.N)
	r = modN.Exp(c0, niv)
	return
}

// ----- //

// Proof is an implementation of Gennaro, R., Micciancio, D., Rabin, T.:
// An efficient non-interactive statistical zero-knowledge proof system for quasi-safe prime products.
// In: In Proc. of the 5th ACM Conference on Computer and Communications Security (CCS-98. Citeseer (1998)

func (privateKey *PrivateKey) Proof(k *big.Int, ecdsaPub *crypto2.ECPoint) Proof {
	var pi Proof
	iters := ProofIters
	xs := GenerateXs(iters, k, privateKey.N, ecdsaPub)
	for i := 0; i < iters; i++ {
		M := new(big.Int).ModInverse(privateKey.N, privateKey.PhiN)
		pi[i] = new(big.Int).Exp(xs[i], M, privateKey.N)
	}
	return pi
}

func (pf Proof) Verify(pkN, k *big.Int, ecdsaPub *crypto2.ECPoint) (bool, error) {
	iters := ProofIters
	pch, xch := make(chan bool, 1), make(chan []*big.Int, 1) // buffered to allow early exit
	prms := primes.Until(verifyPrimesUntil).List()           // uses cache primed in init()
	go func(ch chan<- bool) {
		for _, prm := range prms {
			// If prm divides N then Return 0
			if new(big.Int).Mod(pkN, big.NewInt(prm)).Cmp(zero) == 0 {
				ch <- false // is divisible
				return
			}
		}
		ch <- true
	}(pch)
	go func(ch chan<- []*big.Int) {
		ch <- GenerateXs(iters, k, pkN, ecdsaPub)
	}(xch)
	for j := 0; j < 2; j++ {
		select {
		case ok := <-pch:
			if !ok {
				return false, nil
			}
		case xs := <-xch:
			if len(xs) != iters {
				return false, fmt.Errorf("paillier proof verify: expected %d xs but got %d", iters, len(xs))
			}
			for i, xi := range xs {
				xiModN := new(big.Int).Mod(xi, pkN)
				yiExpN := new(big.Int).Exp(pf[i], pkN, pkN)
				if xiModN.Cmp(yiExpN) != 0 {
					return false, nil
				}
			}
		}
	}
	return true, nil
}

// ----- utils

func L(u, N *big.Int) *big.Int {
	t := new(big.Int).Sub(u, one)
	return new(big.Int).Div(t, N)
}

// GenerateXs generates the challenges used in Paillier key Proof
func GenerateXs(m int, k, N *big.Int, ecdsaPub *crypto2.ECPoint) []*big.Int {
	var i, n int
	ret := make([]*big.Int, m)
	sX, sY := ecdsaPub.X(), ecdsaPub.Y()
	kb, sXb, sYb, Nb := k.Bytes(), sX.Bytes(), sY.Bytes(), N.Bytes()
	bits := N.BitLen()
	blocks := int(gmath.Ceil(float64(bits) / 256))
	chs := make([]chan []byte, blocks)
	for k := range chs {
		chs[k] = make(chan []byte)
	}
	for i < m {
		xi := make([]byte, 0, blocks*32)
		ib := []byte(strconv.Itoa(i))
		nb := []byte(strconv.Itoa(n))
		for j := 0; j < blocks; j++ {
			go func(j int) {
				jBz := []byte(strconv.Itoa(j))
				hash := common.SHA512_256(ib, jBz, nb, kb, sXb, sYb, Nb)
				chs[j] <- hash
			}(j)
		}
		for _, ch := range chs { // must be in order
			rx := <-ch
			if rx == nil { // this should never happen. see: https://golang.org/pkg/hash/#Hash
				panic(errors.New("GenerateXs hash write error!"))
			}
			xi = append(xi, rx...) // xi1||···||xib
		}
		ret[i] = new(big.Int).SetBytes(xi)
		if common.IsNumberInMultiplicativeGroup(N, ret[i]) {
			i++
		} else {
			n++
		}
	}
	return ret
}<|MERGE_RESOLUTION|>--- conflicted
+++ resolved
@@ -52,13 +52,9 @@
 )
 
 var (
-<<<<<<< HEAD
 	ErrMessageTooLong = fmt.Errorf("the message is too large or < 0")
+	ErrMessageMalFormed = fmt.Errorf("the message is mal-formed")
 	ErrWrongRandomness = fmt.Errorf("the randomness is invalid")
-=======
-	ErrMessageTooLong   = fmt.Errorf("the message is too large or < 0")
-	ErrMessageMalFormed = fmt.Errorf("the message is mal-formed")
->>>>>>> 681ebad5
 
 	zero = big.NewInt(0)
 	one  = big.NewInt(1)
