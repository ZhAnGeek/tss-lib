// Copyright © 2019 Binance
//
// This file is part of Binance. The full Binance copyright notice, including
// terms governing use, modification, and redistribution, is contained in the
// file LICENSE at the root of the source code distribution tree.

package crypto

import (
	"crypto/ecdsa"
	"crypto/elliptic"
	"encoding/json"
	"errors"
	"fmt"
	"math/big"

	"github.com/Safulet/tss-lib-private/tss"
)

// ECPoint convenience helper
type ECPoint struct {
	curve  elliptic.Curve
	coords [2]*big.Int
}

var (
<<<<<<< HEAD
	eight    = big.NewInt(8)
	eightInv = new(big.Int).ModInverse(eight, tss.Edwards().Params().N)
=======
	eight = big.NewInt(8)
	// For ed25519 and curve25519
	eightInv = new(big.Int).ModInverse(eight, edwards.Edwards().Params().N)
>>>>>>> 17c92563
)

// Creates a new ECPoint and checks that the given coordinates are on the elliptic curve.
func NewECPoint(curve elliptic.Curve, X, Y *big.Int) (*ECPoint, error) {
	if !isOnCurve(curve, X, Y) {
		return nil, fmt.Errorf("NewECPoint: the given point is not on the elliptic curve")
	}
	return &ECPoint{curve, [2]*big.Int{X, Y}}, nil
}

// Creates a new ECPoint without checking that the coordinates are on the elliptic curve.
// Only use this function when you are completely sure that the point is already on the curve.
func NewECPointNoCurveCheck(curve elliptic.Curve, X, Y *big.Int) *ECPoint {
	return &ECPoint{curve, [2]*big.Int{X, Y}}
}

func (p *ECPoint) X() *big.Int {
	return new(big.Int).Set(p.coords[0])
}

func (p *ECPoint) Y() *big.Int {
	return new(big.Int).Set(p.coords[1])
}

func (p *ECPoint) Add(p1 *ECPoint) (*ECPoint, error) {
	x, y := p.curve.Add(p.X(), p.Y(), p1.X(), p1.Y())
	return NewECPoint(p.curve, x, y)
}

func (p *ECPoint) ScalarMult(k *big.Int) *ECPoint {
	x, y := p.curve.ScalarMult(p.X(), p.Y(), k.Bytes())
	newP, err := NewECPoint(p.curve, x, y) // it must be on the curve, no need to check.
	if err != nil {
		panic(fmt.Errorf("scalar mult to an ecpoint %s", err.Error()))
	}
	return newP
}

func (p *ECPoint) ToECDSAPubKey() *ecdsa.PublicKey {
	return &ecdsa.PublicKey{
		Curve: p.curve,
		X:     p.X(),
		Y:     p.Y(),
	}
}

func (p *ECPoint) IsOnCurve() bool {
	return isOnCurve(p.curve, p.coords[0], p.coords[1])
}

func (p *ECPoint) Curve() elliptic.Curve {
	return p.curve
}

func (p *ECPoint) Equals(p2 *ECPoint) bool {
	if p == nil || p2 == nil {
		return false
	}
	return p.X().Cmp(p2.X()) == 0 && p.Y().Cmp(p2.Y()) == 0
}

func (p *ECPoint) SetCurve(curve elliptic.Curve) *ECPoint {
	p.curve = curve
	return p
}

func (p *ECPoint) EightInvEight() *ECPoint { // TODO generalize
	return p.ScalarMult(eight).ScalarMult(eightInv)
}

func (p *ECPoint) ValidateBasic() bool {
	return p != nil && p.coords[0] != nil && p.coords[1] != nil && p.IsOnCurve()
}

func ScalarBaseMult(curve elliptic.Curve, k *big.Int) *ECPoint {
	x, y := curve.ScalarBaseMult(k.Bytes())
	p, _ := NewECPoint(curve, x, y) // it must be on the curve, no need to check.
	return p
}

func isOnCurve(c elliptic.Curve, x, y *big.Int) bool {
	if x == nil || y == nil {
		return false
	}
	return c.IsOnCurve(x, y)
}

// ----- //

func FlattenECPoints(in []*ECPoint) ([]*big.Int, error) {
	if in == nil {
		return nil, errors.New("FlattenECPoints encountered a nil in slice")
	}
	flat := make([]*big.Int, 0, len(in)*2)
	for _, point := range in {
		if point == nil || point.coords[0] == nil || point.coords[1] == nil {
			return nil, errors.New("FlattenECPoints found nil point/coordinate")
		}
		flat = append(flat, point.coords[0])
		flat = append(flat, point.coords[1])
	}
	return flat, nil
}

func UnFlattenECPoints(curve elliptic.Curve, in []*big.Int, noCurveCheck ...bool) ([]*ECPoint, error) {
	if in == nil || len(in)%2 != 0 {
		return nil, errors.New("UnFlattenECPoints expected an in len divisible by 2")
	}
	var err error
	unFlat := make([]*ECPoint, len(in)/2)
	for i, j := 0, 0; i < len(in); i, j = i+2, j+1 {
		if len(noCurveCheck) == 0 || !noCurveCheck[0] {
			unFlat[j], err = NewECPoint(curve, in[i], in[i+1])
			if err != nil {
				return nil, err
			}
		} else {
			unFlat[j] = NewECPointNoCurveCheck(curve, in[i], in[i+1])
		}
	}
	for _, point := range unFlat {
		if point.coords[0] == nil || point.coords[1] == nil {
			return nil, errors.New("UnFlattenECPoints found nil coordinate after unpack")
		}
	}
	return unFlat, nil
}

// ----- //

func (p *ECPoint) Bytes() [2][]byte {
	return [...][]byte{
		p.X().Bytes(),
		p.Y().Bytes(),
	}
}

func NewECPointFromBytes(ec elliptic.Curve, bzs [][]byte) (*ECPoint, error) {
	point, err := NewECPoint(ec,
		new(big.Int).SetBytes(bzs[0]),
		new(big.Int).SetBytes(bzs[1]))
	if err != nil {
		return nil, err
	}
	return point, nil
}

// crypto.ECPoint is not inherently json marshal-able
func (p *ECPoint) MarshalJSON() ([]byte, error) {
	ecName, ok := tss.GetCurveName(p.curve)
	if !ok {
		return nil, fmt.Errorf("cannot find %T name in curve registry, please call tss.RegisterCurve(name, curve) to register it first", p.curve)
	}

	return json.Marshal(&struct {
		Curve  string
		Coords [2]*big.Int
	}{
		Curve:  string(ecName),
		Coords: p.coords,
	})
}

func (p *ECPoint) UnmarshalJSON(payload []byte) error {
	aux := &struct {
		Curve  string
		Coords [2]*big.Int
	}{}
	if err := json.Unmarshal(payload, &aux); err != nil {
		return err
	}
	p.coords = [2]*big.Int{aux.Coords[0], aux.Coords[1]}

	if len(aux.Curve) > 0 {
		ec, ok := tss.GetCurveByName(tss.CurveName(aux.Curve))
		if !ok {
			return fmt.Errorf("cannot find curve named with %s in curve registry, please call tss.RegisterCurve(name, curve) to register it first", aux.Curve)
		}
		p.curve = ec
	} else {
		// forward compatible, use global ec as default value
		p.curve = tss.EC()
	}

	if !p.IsOnCurve() {
		return fmt.Errorf("ECPoint.UnmarshalJSON: the point is not on the elliptic curve (%T) ", p.curve)
	}

	return nil
}<|MERGE_RESOLUTION|>--- conflicted
+++ resolved
@@ -15,6 +15,7 @@
 	"math/big"
 
 	"github.com/Safulet/tss-lib-private/tss"
+	"github.com/decred/dcrd/dcrec/edwards/v2"
 )
 
 // ECPoint convenience helper
@@ -24,14 +25,9 @@
 }
 
 var (
-<<<<<<< HEAD
-	eight    = big.NewInt(8)
-	eightInv = new(big.Int).ModInverse(eight, tss.Edwards().Params().N)
-=======
 	eight = big.NewInt(8)
 	// For ed25519 and curve25519
 	eightInv = new(big.Int).ModInverse(eight, edwards.Edwards().Params().N)
->>>>>>> 17c92563
 )
 
 // Creates a new ECPoint and checks that the given coordinates are on the elliptic curve.
