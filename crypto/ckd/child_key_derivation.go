--- conflicted
+++ resolved
@@ -123,19 +123,11 @@
 		px, py := elliptic.Unmarshal(curve, keyData)
 		if px == nil {
 			return nil, errors.New("unmarshal public key error")
-<<<<<<< HEAD
 		}
 		pubKey, err := crypto.NewECPoint(curve, px, py)
 		if err != nil {
 			return nil, errors.New("unmarshal public key error")
 		}
-=======
-		}
-		pubKey, err := crypto.NewECPoint(curve, px, py)
-		if err != nil {
-			return nil, errors.New("unmarshal public key error")
-		}
->>>>>>> b3648c2b
 		pubKeyPoint = *pubKey
 	}
 
@@ -259,8 +251,6 @@
 	deltaG := crypto.ScalarBaseMult(curve, ilNum)
 	if deltaG.X().Sign() == 0 || deltaG.Y().Sign() == 0 {
 		err := errors.New("invalid child")
-<<<<<<< HEAD
-=======
 		common.Logger.Error("error invalid child")
 		return nil, nil, err
 	}
@@ -319,7 +309,6 @@
 
 	if deltaG.X().Sign() == 0 || deltaG.Y().Sign() == 0 || ilNum.Cmp(curve.Params().N) >= 0 {
 		err = errors.New("invalid child")
->>>>>>> b3648c2b
 		common.Logger.Error("error invalid child")
 		return nil, nil, err
 	}
@@ -393,7 +382,6 @@
 		return nil, nil, err
 	}
 
-<<<<<<< HEAD
 	// derive child chain code
 	data[0] = 0x3
 	hmac512 = hmac.New(sha512.New, pk.ChainCode)
@@ -409,9 +397,6 @@
 		Version:    pk.Version,
 	}
 	return ilNum, childPk, nil
-=======
-	return buf, nil
->>>>>>> b3648c2b
 }
 
 // ReverseBytes switch between big endian & little endian
@@ -422,4 +407,14 @@
 		out[l-i-1] = input[i]
 	}
 	return out
+}
+
+// ReverseBytes switch between big endian & little endian
+func ReverseBytes(input []byte) []byte {
+	out := make([]byte, len(input))
+	l := len(input)
+	for i := range input {
+		out[l-i-1] = input[i]
+	}
+	return out
 }