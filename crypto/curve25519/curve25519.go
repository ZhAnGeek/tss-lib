// Copyright © 2019-2021 Binance
//
// This file is part of Binance. The full Binance copyright notice, including
// terms governing use, modification, and redistribution, is contained in the
// file LICENSE at the root of the source code distribution tree.

package curve25519

import (
	"crypto/elliptic"
	ed "filippo.io/edwards25519"
	"fmt"
	"github.com/Safulet/tss-lib-private/crypto/edwards25519"
	"math/big"

	"github.com/Safulet/tss-lib-private/common"
)

// referred from https://sagecell.sagemath.org/?q=czvfze
var (
	positiveSqrtRoot, _ = new(big.Int).SetString("6853475219497561581579357271197624642482790079785650197046958215289687604742", 10)
	one                 = new(big.Int).SetInt64(1)
	zero                = new(big.Int).SetInt64(0)
	two                 = new(big.Int).SetInt64(2)
	three               = new(big.Int).SetInt64(3)
	A                   = new(big.Int).SetInt64(486662)
)

type Curve25519 struct {
	*elliptic.CurveParams
}

func (curve *Curve25519) IsOnCurve(x, y *big.Int) bool {
	if x.Cmp(one) == 0 && y.Cmp(zero) == 0 {
		return false
	}
	xt, yt := curve.ConvertPointFromMontgomery(x, y)
	p, err := edwards25519.NewPoint(xt, yt)
	if err != nil {
		return false
	}
	_, err = ed.NewIdentityPoint().SetBytes(p.Bytes())
	return err == nil
}

// Add ec arithmetic equations https://en.wikipedia.org/wiki/Montgomery_curve#Addition
// also from http://hyperelliptic.org/EFD/g1p/auto-montgom.html
func (curve *Curve25519) Add(x1, y1, x2, y2 *big.Int) (x, y *big.Int) {
	if x1.Cmp(one) == 0 && y1.Cmp(zero) == 0 {
		return x2, y2
	}
	if x2.Cmp(one) == 0 && y2.Cmp(zero) == 0 {
		return x1, y1
	}
	if x1.Cmp(x2) == 0 && y1.Cmp(y2) != 0 {
		return one, zero
	}
	if x1.Cmp(x2) == 0 && y1.Cmp(y2) == 0 {
		return curve.Double(x1, y1)
	}

	modP := common.ModInt(curve.Params().P)
	t1s := new(big.Int).Sub(y2, y1)
	t1 := modP.Mul(t1s, t1s)
	t2s := new(big.Int).Sub(x2, x1)
	t2 := modP.Mul(t2s, t2s)
	x3 := modP.Sub(modP.Mul(t1, new(big.Int).ModInverse(t2, curve.Params().P)), modP.Add(A, modP.Add(x1, x2)))

	t1 = modP.Add(modP.Mul(two, x1), modP.Add(A, x2))
	t2 = modP.Sub(y2, y1)
	t3 := modP.Sub(x2, x1)
	t4 := modP.Mul(modP.Mul(t1, new(big.Int).Sub(y2, y1)), new(big.Int).ModInverse(modP.Sub(x2, x1), curve.Params().P))
	t5 := modP.Mul(modP.Mul(modP.Mul(t2, t2), t2), new(big.Int).ModInverse(modP.Mul(modP.Mul(t3, t3), t3), curve.Params().P))

	y3 := modP.Sub(modP.Sub(t4, t5), y1)
	return x3, y3
}

// Double ec arithmetic equations https://en.wikipedia.org/wiki/Montgomery_curve#Doubling
func (curve *Curve25519) Double(x1, y1 *big.Int) (x, y *big.Int) {
	if x1.Cmp(one) == 0 && y1.Cmp(zero) == 0 {
		return one, zero
	}
	if x1.Cmp(zero) == 0 && y1.Cmp(zero) == 0 {
		return one, zero
	}
	modP := common.ModInt(curve.Params().P)
	x12 := new(big.Int).Mul(x1, x1)
	y12 := new(big.Int).Mul(y1, y1)
	x12m3 := new(big.Int).Mul(three, x12)
	am2x1 := new(big.Int).Mul(new(big.Int).Mul(two, A), x1)
	y12m4 := new(big.Int).Mul(new(big.Int).SetInt64(4), y12)
	y13m8 := new(big.Int).Mul(new(big.Int).Mul(new(big.Int).SetInt64(8), y12), y1)

	x12m3am2x1 := new(big.Int).Add(new(big.Int).Add(x12m3, am2x1), one)
	x12m3am2x12 := new(big.Int).Mul(x12m3am2x1, x12m3am2x1)
	x12m3am2x13 := new(big.Int).Mul(x12m3am2x12, x12m3am2x1)
	t2x1 := new(big.Int).Add(x1, x1)
	t3x1 := new(big.Int).Add(t2x1, x1)
	x2 := modP.Sub(modP.Sub(x12m3am2x12.Mul(x12m3am2x12, new(big.Int).ModInverse(y12m4, curve.Params().P)), A), t2x1)

	y2 := modP.Sub(modP.Sub(modP.Mul(modP.Mul(modP.Add(t3x1, A), x12m3am2x1), new(big.Int).ModInverse(new(big.Int).Add(y1, y1), curve.Params().P)),
		modP.Mul(x12m3am2x13, new(big.Int).ModInverse(y13m8, curve.Params().P))), y1)

	return x2, y2
}

func (curve *Curve25519) ScalarMult(x1, y1 *big.Int, k []byte) (x, y *big.Int) {
	tx, ty := one, zero
	tmp1, tmp2 := zero, zero

	bits := fmt.Sprintf("%b", new(big.Int).SetBytes(k))
	for _, bit := range bits {
		tx, ty = curve.Double(tx, ty)
		tmp1, tmp2 = curve.Add(tx, ty, x1, y1)
		if bit == '1' {
			tx, ty = tmp1, tmp2
		} else {
			tmp1, tmp2 = tx, ty
		}
	}
	return tx, ty
}

func (curve *Curve25519) ScalarBaseMult(k []byte) (x, y *big.Int) {
	return curve.ScalarMult(curve.Params().Gx, curve.Params().Gy, k)
}

func (curve *Curve25519) Params() *elliptic.CurveParams {
	return curve.CurveParams
}

func (curve *Curve25519) ConvertPointFromMontgomery(x1, y1 *big.Int) (x, y *big.Int) {
	one := new(big.Int).SetInt64(1)
<<<<<<< HEAD
	modP := common.ModInt(curve.Params().P)
=======
	zero := new(big.Int).SetInt64(0)

	// map (0, 0) to (0, -1)
	if x1.Cmp(zero) == 0 && y1.Cmp(zero) == 0 {
		return zero, new(big.Int).SetInt64(-1)
	}

	// map point of infinity (1, 0) to (0, 1)
	if x1.Cmp(one) == 0 && y1.Cmp(zero) == 0 {
		return zero, one
	}
	modP := common.ModInt(curve.twisted.Params().P)
>>>>>>> fbee7a9f
	addx := new(big.Int).Add(x1, one)
	subx := new(big.Int).Sub(x1, one)
	x = modP.Mul(positiveSqrtRoot, modP.Mul(x1, modP.ModInverse(y1)))
	y = modP.Mul(subx, modP.ModInverse(addx))
	return x, y
}

// C25519 base point referred https://safecurves.cr.yp.to/base.html
func C25519() *Curve25519 {
	c := new(Curve25519)
	params := edwards25519.Edwards25519().Params()
	params.Gx = new(big.Int).SetInt64(9)
	params.Gy, _ = new(big.Int).SetString("14781619447589544791020593568409986887264606134616475288964881837755586237401", 10)
	c.CurveParams = params
	return c
}<|MERGE_RESOLUTION|>--- conflicted
+++ resolved
@@ -132,9 +132,6 @@
 
 func (curve *Curve25519) ConvertPointFromMontgomery(x1, y1 *big.Int) (x, y *big.Int) {
 	one := new(big.Int).SetInt64(1)
-<<<<<<< HEAD
-	modP := common.ModInt(curve.Params().P)
-=======
 	zero := new(big.Int).SetInt64(0)
 
 	// map (0, 0) to (0, -1)
@@ -146,8 +143,7 @@
 	if x1.Cmp(one) == 0 && y1.Cmp(zero) == 0 {
 		return zero, one
 	}
-	modP := common.ModInt(curve.twisted.Params().P)
->>>>>>> fbee7a9f
+	modP := common.ModInt(curve.Params().P)
 	addx := new(big.Int).Add(x1, one)
 	subx := new(big.Int).Sub(x1, one)
 	x = modP.Mul(positiveSqrtRoot, modP.Mul(x1, modP.ModInverse(y1)))
